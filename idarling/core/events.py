--- conflicted
+++ resolved
@@ -450,12 +450,8 @@
         self.sname = Event.decode(sname)
 
     def __call__(self):
-<<<<<<< HEAD
-        ida_struct.del_struc(ida_struct.get_struc(ida_struct.get_struc_id(Event.encode(self.sname))))
-=======
         struc = ida_struct.get_struc_id(Event.encode(self.sname))
         ida_struct.del_struc(ida_struct.get_struc(struc))
->>>>>>> 5d7e8c7d
 
 
 class StrucRenamedEvent(Event):
@@ -820,13 +816,8 @@
         for lv in self.lvar_settings['lvvec']:
             lvinf.lvvec.push_back(
                 UserLvarSettingsEvent._get_lvar_saved_info(lv))
-<<<<<<< HEAD
-        if hasattr(self.lvar_settings, 'sizes'):
-            lvinf.sizes = ida_pro.intvec_t()
-=======
         lvinf.sizes = ida_pro.intvec_t()
         if 'sizes' in self.lvar_settings:
->>>>>>> 5d7e8c7d
             for i in self.lvar_settings['sizes']:
                 lvinf.sizes.push_back(i)
         lvinf.lmaps = ida_hexrays.lvar_mapping_t()
