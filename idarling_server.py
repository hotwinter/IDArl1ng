--- conflicted
+++ resolved
@@ -13,7 +13,6 @@
 from idarling import server
 
 
-<<<<<<< HEAD
 from idarling.shared.server import Server
 
 
@@ -105,8 +104,4 @@
     security.add_argument('--no-ssl', action='store_true',
                           help='disable SSL (not recommended)')
 
-    main(parser.parse_args())
-=======
-if __name__ == "__main__":
-    server.main()
->>>>>>> d84f26ee
+    main(parser.parse_args())